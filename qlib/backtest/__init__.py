--- conflicted
+++ resolved
@@ -6,15 +6,8 @@
 from .account import Account
 from .exchange import Exchange
 from .executor import BaseExecutor
-
 from .backtest import backtest_loop
 from .backtest import collect_data_loop
-<<<<<<< HEAD
-from .utils import CommonInfrastructure, TradeCalendarManager
-from .order import Order
-=======
->>>>>>> 583fbbef
-
 from .order import Order
 from .utils import CommonInfrastructure, TradeCalendarManager
 from ..strategy.base import BaseStrategy
