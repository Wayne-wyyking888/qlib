--- conflicted
+++ resolved
@@ -5,92 +5,6 @@
 As a fundamental problem in algorithmic trading, order execution aims at fulfilling a specific trading order, either liquidation or acquirement, for a given instrument. Towards effective execution strategy, recent years have witnessed the shift from the analytical view with model-based market assumptions to model-free perspective, i.e., reinforcement learning, due to its nature of sequential decision optimization. However, the noisy and yet imperfect market information that can be leveraged by the policy has made it quite challenging to build up sample efficient reinforcement learning methods to achieve effective order execution. In this paper, we propose a novel universal trading policy optimization framework to bridge the gap between the noisy yet imperfect market states and the optimal action sequences for order execution. Particularly, this framework leverages a policy distillation method that can better guide the learning of the common policy towards practically optimal execution by an oracle teacher with perfect information to approximate the optimal trading strategy. The extensive experiments have shown significant improvements of our method over various strong baselines, with reasonable trading actions.
 
 ## Environment Dependencies
-<<<<<<< HEAD
-
-### Dependencies
-
-```
-gym==0.17.3
-torch==1.6.0
-numba==0.51.2
-numpy==1.19.1
-pandas==1.1.3
-tqdm==4.50.2
-tianshou==0.3.0.post1
-env==0.1.0
-PyYAML==5.4.1
-redis==3.5.3
-```
-
-### Environment Variable
-
-`EXP_PATH` Absolute path to your config folder, we give folder `exp` as an example.
-
-`OUTPUT_DIR` Absolute path to your log folder.
-
-## Data Processing
-
-For Feature processing, we take Yahoo dataset as an example, which can be precessed in `qlib/examples/highfreq/workflow.py` file. If you have a need to change your data storage path, you can change the `data_path` in `workflow.py`, and then do the following.
-
-```
-python workflow.py
-```
-
-For order generation, if you have changed change the the `data_path` in `workflow.py`, change `data_path` in `order_gen.py` again, then do the following.
-
-```
-python order_gen.py
-```
-
-## Training and backtest
-
-### Config file
-
-Config file is need to start our project, we take `PPO`, `OPDS` and `OPD` as an example in folder `exp/example`. If you want to use our given config, make sure the `data_path` you set before matches the config file. 
-
-### Baseline method
-
-To run a method, you can do the following.
-
-```
-python main.py --config={config_path}
-```
-
-Where `{config_path}` means the relative path from your config.yml to `EXP_PATH`.
-
-If you need to run our given method such as PPO method, you can do the following.
-
-```
-python main.py --config=example/PPO/config.yml
-```
-
-### OPD method
-
-OPD method is a multi step method, at first you should run OPDT as the teacher in OPD method.
-
-```
-python main.py --config=example/OPDT/config.yml
-```
-
-After training, find the `policy_best` file in your OPDT log file and copy it to `trade` file for backtest. Also you can change `policy_path` in the `example/OPDT_b/config.yml` to your `policy_best` file. Then run the backtest method.
-
-```
-python main.py --config=example/OPDT_b/config.yml
-```
-
-then processed feature from teacher. Remember to change `log_path` if you have changed `log_dir` in `OPDT_b/config.yml`.
-
-```
-python teacher_feature.py
-```
-
-and finally start our OPD method.
-
-```
-python main.py --config=example/OPD/config.yml
-```
-=======
->>>>>>> b3893067
 
 ### Dependencies
 
